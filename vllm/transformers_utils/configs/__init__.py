--- conflicted
+++ resolved
@@ -14,6 +14,7 @@
 # tiiuae/falcon-7b(-instruct) models. Newer Falcon models will use the
 # `FalconConfig` class from the official HuggingFace transformers library.
 from vllm.transformers_utils.configs.falcon import RWConfig
+from vllm.transformers_utils.configs.gpt_oss import GptOssConfig
 from vllm.transformers_utils.configs.jais import JAISConfig
 from vllm.transformers_utils.configs.kimi_vl import KimiVLConfig
 from vllm.transformers_utils.configs.medusa import MedusaConfig
@@ -24,18 +25,10 @@
 from vllm.transformers_utils.configs.nemotron_h import NemotronHConfig
 from vllm.transformers_utils.configs.nemotron_vl import Nemotron_Nano_VL_Config
 from vllm.transformers_utils.configs.nvlm_d import NVLM_D_Config
-<<<<<<< HEAD
-from vllm.transformers_utils.configs.gpt_oss import GptOssConfig
-from vllm.transformers_utils.configs.ovis import OvisConfig
-from vllm.transformers_utils.configs.skyworkr1v import SkyworkR1VChatConfig
-from vllm.transformers_utils.configs.solar import SolarConfig
-from vllm.transformers_utils.configs.telechat2 import Telechat2Config
-=======
 from vllm.transformers_utils.configs.speculators.base import SpeculatorsConfig
 from vllm.transformers_utils.configs.step3_vl import (Step3TextConfig,
                                                       Step3VisionEncoderConfig,
                                                       Step3VLConfig)
->>>>>>> c09efff9
 from vllm.transformers_utils.configs.ultravox import UltravoxConfig
 
 __all__ = [
@@ -53,17 +46,10 @@
     "NemotronHConfig",
     "Nemotron_Nano_VL_Config",
     "NVLM_D_Config",
-<<<<<<< HEAD
-    "GptOssConfig",
-    "OvisConfig",
-    "SkyworkR1VChatConfig",
-    "SolarConfig",
-    "Telechat2Config",
-=======
     "SpeculatorsConfig",
->>>>>>> c09efff9
     "UltravoxConfig",
     "Step3VLConfig",
     "Step3VisionEncoderConfig",
     "Step3TextConfig",
+    "GptOssConfig",
 ]