--- conflicted
+++ resolved
@@ -301,7 +301,7 @@
         query_ptr,  # [num_tokens, num_query_heads, head_size]
         key_cache_ptr,  # [num_blks, num_kv_heads, head_size // x, blk_size, x]
         value_cache_ptr,  # [num_blks, num_kv_heads, head_size, blk_size]
-        sink_ptr, # [num_query_heads]
+        sink_ptr,  # [num_query_heads]
         block_tables_ptr,  # [num_seqs, max_num_blocks_per_seq]
         seq_lens_ptr,  # [num_seqs]
         alibi_slopes_ptr,  # [num_query_heads]
@@ -627,28 +627,25 @@
 
 
 def unified_attention(
-    q,
-    k,
-    v,
-    out,
-    cu_seqlens_q,
-    max_seqlen_q,
-    seqused_k,
-    max_seqlen_k,
-    softmax_scale,
-    causal,
-    window_size,
-    block_table,
-    softcap,
-    q_descale,
-    k_descale,
-    v_descale,
-    alibi_slopes=None,
-<<<<<<< HEAD
-    sinks=None,  # Optional tensor for sinks
-=======
-    qq_bias=None,
->>>>>>> c09efff9
+        q,
+        k,
+        v,
+        out,
+        cu_seqlens_q,
+        max_seqlen_q,
+        seqused_k,
+        max_seqlen_k,
+        softmax_scale,
+        causal,
+        window_size,
+        block_table,
+        softcap,
+        q_descale,
+        k_descale,
+        v_descale,
+        alibi_slopes=None,
+        qq_bias=None,
+        sinks=None,  # Optional tensor for sinks
 ):
     assert causal, "Only causal attention is supported"
     assert q_descale is None, "Q scales not supported"
@@ -656,7 +653,7 @@
     block_size = v.shape[1]
     assert q.element_size() >= 2 or block_size >= 32, \
         "Block size must be at least 32 for fp8"
-    
+
     if sinks is not None:
         assert sinks.shape[0] == q.shape[1], \
         "Sinks must be num_query_heads size"
